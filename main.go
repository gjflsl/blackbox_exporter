// Copyright 2016 The Prometheus Authors
// Licensed under the Apache License, Version 2.0 (the "License");
// you may not use this file except in compliance with the License.
// You may obtain a copy of the License at
//
// http://www.apache.org/licenses/LICENSE-2.0
//
// Unless required by applicable law or agreed to in writing, software
// distributed under the License is distributed on an "AS IS" BASIS,
// WITHOUT WARRANTIES OR CONDITIONS OF ANY KIND, either express or implied.
// See the License for the specific language governing permissions and
// limitations under the License.

package main

import (
	"context"
	"fmt"
	"net/http"
	"os"
	"os/signal"
	"strconv"
	"syscall"
	"time"

	"gopkg.in/alecthomas/kingpin.v2"
	"gopkg.in/yaml.v2"

	"github.com/prometheus/client_golang/prometheus"
	"github.com/prometheus/client_golang/prometheus/promhttp"
	"github.com/prometheus/common/log"
	"github.com/prometheus/common/version"
<<<<<<< HEAD
	"net"
	"strings"
=======

	"github.com/prometheus/blackbox_exporter/config"
	"github.com/prometheus/blackbox_exporter/prober"
>>>>>>> de0fa8bb
)

var (
	sc = &config.SafeConfig{
		C: &config.Config{},
	}

<<<<<<< HEAD
	configFile        = kingpin.Flag("config.file", "Blackbox exporter configuration file.").Default("blackbox.yml").String()
	listenAddress     = kingpin.Flag("web.listen-address", "The address to listen on for HTTP requests.").Default(":9115").String()
	timeoutOffset     = kingpin.Flag("timeout-offset", "Offset to subtract from timeout in seconds.").Default("0.5").Float64()
	ipWhitelistString = kingpin.Flag("web.ip-whitelist", "Set the whitelist of IP. Example: \"127.0.0.1,172.17.2.1/24,1080:0:0:0:8:800:200C:417A/128\"").Default("0.0.0.0/0,::/0").String()
)

var Probers = map[string]func(context.Context, string, Module, *prometheus.Registry) bool{
	"http": probeHTTP,
	"tcp":  probeTCP,
	"icmp": probeICMP,
	"dns":  probeDNS,
}

func (sc *SafeConfig) reloadConfig(confFile string) (err error) {
	var c = &Config{}

	yamlFile, err := ioutil.ReadFile(confFile)
	if err != nil {
		log.Errorf("Error reading config file: %s", err)
		return err
	}
=======
	configFile    = kingpin.Flag("config.file", "Blackbox exporter configuration file.").Default("blackbox.yml").String()
	listenAddress = kingpin.Flag("web.listen-address", "The address to listen on for HTTP requests.").Default(":9115").String()
	timeoutOffset = kingpin.Flag("timeout-offset", "Offset to subtract from timeout in seconds.").Default("0.5").Float64()
>>>>>>> de0fa8bb

	Probers = map[string]prober.ProbeFn{
		"http": prober.ProbeHTTP,
		"tcp":  prober.ProbeTCP,
		"icmp": prober.ProbeICMP,
		"dns":  prober.ProbeDNS,
	}
)

<<<<<<< HEAD
	sc.Lock()
	sc.C = c
	sc.Unlock()

	log.Infoln("Loaded config file")
	return nil
}

func probeHandler(w http.ResponseWriter, r *http.Request, c *Config, ipWhitelistString []*net.IPNet) {
=======
func probeHandler(w http.ResponseWriter, r *http.Request, c *config.Config) {
>>>>>>> de0fa8bb
	moduleName := r.URL.Query().Get("module")
	if moduleName == "" {
		moduleName = "http_2xx"
	}
	module, ok := c.Modules[moduleName]
	if !ok {
		http.Error(w, fmt.Sprintf("Unknown module %q", moduleName), 400)
		return
	}

	// If a timeout is configured via the Prometheus header, add it to the request.
	var timeoutSeconds float64
	if v := r.Header.Get("X-Prometheus-Scrape-Timeout-Seconds"); v != "" {
		var err error
		timeoutSeconds, err = strconv.ParseFloat(v, 64)
		if err != nil {
			http.Error(w, fmt.Sprintf("Failed to parse timeout from Prometheus header: %s", err), http.StatusInternalServerError)
			return
		}
	}
	if timeoutSeconds == 0 {
		timeoutSeconds = 10
	}

	if module.Timeout.Seconds() < timeoutSeconds && module.Timeout.Seconds() > 0 {
		timeoutSeconds = module.Timeout.Seconds()
	}
	ctx, cancel := context.WithTimeout(context.Background(), time.Duration((timeoutSeconds-*timeoutOffset)*1e9))
	defer cancel()
	r = r.WithContext(ctx)

	probeSuccessGauge := prometheus.NewGauge(prometheus.GaugeOpts{
		Name: "probe_success",
		Help: "Displays whether or not the probe was a success",
	})
	probeDurationGauge := prometheus.NewGauge(prometheus.GaugeOpts{
		Name: "probe_duration_seconds",
		Help: "Returns how long the probe took to complete in seconds",
	})
	params := r.URL.Query()
	target := params.Get("target")
	if target == "" {
		http.Error(w, "Target parameter is missing", 400)
		return
	}

	prober, ok := Probers[module.Prober]
	if !ok {
		http.Error(w, fmt.Sprintf("Unknown prober %q", module.Prober), 400)
		return
	}

	start := time.Now()
	registry := prometheus.NewRegistry()
	registry.MustRegister(probeSuccessGauge)
	registry.MustRegister(probeDurationGauge)
	success := prober(ctx, target, module, registry)
	probeDurationGauge.Set(time.Since(start).Seconds())
	if success {
		probeSuccessGauge.Set(1)
	}
	h := promhttp.HandlerFor(registry, promhttp.HandlerOpts{}, ipWhitelistString)
	h.ServeHTTP(w, r)
}

func init() {
	prometheus.MustRegister(version.NewCollector("blackbox_exporter"))
}

func main() {
	log.AddFlags(kingpin.CommandLine)
	kingpin.Version(version.Print("blackbox_exporter"))
	kingpin.HelpFlag.Short('h')
	kingpin.Parse()

	log.Infoln("Starting blackbox_exporter", version.Info())
	log.Infoln("Build context", version.BuildContext())

	if err := sc.ReloadConfig(*configFile); err != nil {
		log.Fatalf("Error loading config: %s", err)
	}
	log.Infoln("Loaded config file")

	var ipWhitelist []*net.IPNet
	for _, netIpString := range strings.Split(*ipWhitelistString, ",") {
		ipAdd := net.ParseIP(netIpString)
		if ipAdd != nil {
			if ipAdd.To4() != nil {
				netIpString += "/32"
			} else {
				netIpString += "/128"
			}
		}
		_, netIp, err := net.ParseCIDR(netIpString)
		if err != nil {
			log.Fatalf("Add netip error: %s", err)
		} else {
			ipWhitelist = append(ipWhitelist, netIp)
		}
	}

	hup := make(chan os.Signal)
	reloadCh := make(chan chan error)
	signal.Notify(hup, syscall.SIGHUP)
	go func() {
		for {
			select {
			case <-hup:
				if err := sc.ReloadConfig(*configFile); err != nil {
					log.Errorf("Error reloading config: %s", err)
					continue
				}
				log.Infoln("Loaded config file")
			case rc := <-reloadCh:
				if err := sc.ReloadConfig(*configFile); err != nil {
					log.Errorf("Error reloading config: %s", err)
					rc <- err
				} else {
					log.Infoln("Loaded config file")
					rc <- nil
				}
			}
		}
	}()

	http.HandleFunc("/-/reload",
		func(w http.ResponseWriter, r *http.Request) {
			if promhttp.CheckInIpWhitelist(w, r, ipWhitelist) == false {
				return
			}
			if r.Method != "POST" {
				w.WriteHeader(http.StatusMethodNotAllowed)
				fmt.Fprintf(w, "This endpoint requires a POST request.\n")
				return
			}

			rc := make(chan error)
			reloadCh <- rc
			if err := <-rc; err != nil {
				http.Error(w, fmt.Sprintf("failed to reload config: %s", err), http.StatusInternalServerError)
			}
		})
	http.Handle("/metrics", promhttp.Handler(ipWhitelist))
	http.HandleFunc("/probe", func(w http.ResponseWriter, r *http.Request) {
		if promhttp.CheckInIpWhitelist(w, r, ipWhitelist) == false {
			return
		}
		sc.Lock()
		conf := sc.C
		sc.Unlock()
		probeHandler(w, r, conf, ipWhitelist)
	})
	http.HandleFunc("/", func(w http.ResponseWriter, r *http.Request) {
		if promhttp.CheckInIpWhitelist(w, r, ipWhitelist) == false {
			return
		}
		w.Write([]byte(`<html>
    <head><title>Blackbox Exporter</title></head>
    <body>
    <h1>Blackbox Exporter</h1>
    <p><a href="/probe?target=www.bilibili.com&module=http_2xx">Probe www.bilibili.com for http_2xx</a></p>
    <p><a href="/metrics">Metrics</a></p>
    <p><a href="/config">Configuration</a></p>
    </body>
    </html>`))
	})

	http.HandleFunc("/config", func(w http.ResponseWriter, r *http.Request) {
		if promhttp.CheckInIpWhitelist(w, r, ipWhitelist) == false {
			return
		}
		sc.RLock()
		c, err := yaml.Marshal(sc.C)
		sc.RUnlock()
		if err != nil {
			log.Warnf("Error marshalling configuration: %v", err)
			http.Error(w, err.Error(), 500)
			return
		}
		w.Write(c)
	})

	log.Infoln("Listening on", *listenAddress)
	if err := http.ListenAndServe(*listenAddress, nil); err != nil {
		log.Fatalf("Error starting HTTP server: %s", err)
	}
}<|MERGE_RESOLUTION|>--- conflicted
+++ resolved
@@ -30,14 +30,11 @@
 	"github.com/prometheus/client_golang/prometheus/promhttp"
 	"github.com/prometheus/common/log"
 	"github.com/prometheus/common/version"
-<<<<<<< HEAD
 	"net"
 	"strings"
-=======
-
-	"github.com/prometheus/blackbox_exporter/config"
-	"github.com/prometheus/blackbox_exporter/prober"
->>>>>>> de0fa8bb
+
+	"github.com/gjflsl/blackbox_exporter/config"
+	"github.com/gjflsl/blackbox_exporter/prober"
 )
 
 var (
@@ -45,33 +42,10 @@
 		C: &config.Config{},
 	}
 
-<<<<<<< HEAD
 	configFile        = kingpin.Flag("config.file", "Blackbox exporter configuration file.").Default("blackbox.yml").String()
 	listenAddress     = kingpin.Flag("web.listen-address", "The address to listen on for HTTP requests.").Default(":9115").String()
 	timeoutOffset     = kingpin.Flag("timeout-offset", "Offset to subtract from timeout in seconds.").Default("0.5").Float64()
 	ipWhitelistString = kingpin.Flag("web.ip-whitelist", "Set the whitelist of IP. Example: \"127.0.0.1,172.17.2.1/24,1080:0:0:0:8:800:200C:417A/128\"").Default("0.0.0.0/0,::/0").String()
-)
-
-var Probers = map[string]func(context.Context, string, Module, *prometheus.Registry) bool{
-	"http": probeHTTP,
-	"tcp":  probeTCP,
-	"icmp": probeICMP,
-	"dns":  probeDNS,
-}
-
-func (sc *SafeConfig) reloadConfig(confFile string) (err error) {
-	var c = &Config{}
-
-	yamlFile, err := ioutil.ReadFile(confFile)
-	if err != nil {
-		log.Errorf("Error reading config file: %s", err)
-		return err
-	}
-=======
-	configFile    = kingpin.Flag("config.file", "Blackbox exporter configuration file.").Default("blackbox.yml").String()
-	listenAddress = kingpin.Flag("web.listen-address", "The address to listen on for HTTP requests.").Default(":9115").String()
-	timeoutOffset = kingpin.Flag("timeout-offset", "Offset to subtract from timeout in seconds.").Default("0.5").Float64()
->>>>>>> de0fa8bb
 
 	Probers = map[string]prober.ProbeFn{
 		"http": prober.ProbeHTTP,
@@ -81,19 +55,7 @@
 	}
 )
 
-<<<<<<< HEAD
-	sc.Lock()
-	sc.C = c
-	sc.Unlock()
-
-	log.Infoln("Loaded config file")
-	return nil
-}
-
-func probeHandler(w http.ResponseWriter, r *http.Request, c *Config, ipWhitelistString []*net.IPNet) {
-=======
-func probeHandler(w http.ResponseWriter, r *http.Request, c *config.Config) {
->>>>>>> de0fa8bb
+func probeHandler(w http.ResponseWriter, r *http.Request, c *config.Config, ipWhitelistString []*net.IPNet) {
 	moduleName := r.URL.Query().Get("module")
 	if moduleName == "" {
 		moduleName = "http_2xx"
